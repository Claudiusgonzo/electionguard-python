<<<<<<< HEAD
from typing import Dict, List, Optional, Union
=======
from multiprocessing import cpu_count
from multiprocessing.dummy import Pool
from typing import Dict, Optional
>>>>>>> afea8ff2

from .auxiliary import AuxiliaryDecrypt
from .ballot import CiphertextAcceptedBallot, CiphertextSelection
from .data_store import DataStore
from .decryption_share import (
    BallotDecryptionShare,
    CompensatedBallotDecryptionShare,
    CiphertextDecryptionSelection,
    CiphertextCompensatedDecryptionSelection,
    CiphertextDecryptionContest,
    CiphertextCompensatedDecryptionContest,
    TallyDecryptionShare,
    CompensatedTallyDecryptionShare,
)
from .election import CiphertextElectionContext
from .group import ElementModP, ElementModQ, mult_p, pow_p
from .guardian import Guardian
from .key_ceremony import ElectionPublicKey
from .logs import log_warning
from .rsa import rsa_decrypt
from .scheduler import Scheduler
from .tally import (
    CiphertextTally,
    CiphertextTallyContest,
)

from .types import BALLOT_ID, CONTEST_ID, GUARDIAN_ID, SELECTION_ID

AVAILABLE_GUARDIAN_ID = GUARDIAN_ID
MISSING_GUARDIAN_ID = GUARDIAN_ID

GUARDIAN_PUBLIC_KEY = ElementModP
ELECTION_PUBLIC_KEY = ElementModP


def compute_decryption_share(
    guardian: Guardian, tally: CiphertextTally, context: CiphertextElectionContext,
) -> Optional[TallyDecryptionShare]:
    """
    Compute a decryptions share for a guardian

    :param guardian: The guardian who will partially decrypt the tally
    :param tally: The election tally to decrypt
    :context: The public election encryption context
    :return: a `TallyDecryptionShare` or `None` if there is an error
    """

    contests = compute_decryption_share_for_cast_contests(guardian, tally, context)
    if contests is None:
        return None

    spoiled_ballots = compute_decryption_share_for_spoiled_ballots(
        guardian, tally, context
    )

    if spoiled_ballots is None:
        return None

    return TallyDecryptionShare(
        guardian.object_id,
        guardian.share_election_public_key().key,
        contests,
        spoiled_ballots,
    )


def compute_compensated_decryption_share(
    guardian: Guardian,
    missing_guardian_id: str,
    tally: CiphertextTally,
    context: CiphertextElectionContext,
    decrypt: AuxiliaryDecrypt = rsa_decrypt,
) -> Optional[CompensatedTallyDecryptionShare]:
    """
    Compute a compensated decryptions share for a guardian

    :param guardian: The guardian who will partially decrypt the tally
    :param missing_guardian_id: the missing guardian id to compensate
    :param tally: The election tally to decrypt
    :context: The public election encryption context
    :return: a `TallyDecryptionShare` or `None` if there is an error
    """

    contests = compute_compensated_decryption_share_for_cast_contests(
        guardian, missing_guardian_id, tally, context, decrypt
    )
    if contests is None:
        return None

    spoiled_ballots = compute_compensated_decryption_share_for_spoiled_ballots(
        guardian, missing_guardian_id, tally, context, decrypt
    )

    if spoiled_ballots is None:
        return None

    return CompensatedTallyDecryptionShare(
        guardian.object_id,
        missing_guardian_id,
        guardian.share_election_public_key().key,
        contests,
        spoiled_ballots,
    )


def compute_decryption_share_for_cast_contests(
    guardian: Guardian, tally: CiphertextTally, context: CiphertextElectionContext,
) -> Optional[Dict[CONTEST_ID, CiphertextDecryptionContest]]:
    """
    Compute the decryption for all of the cast contests in the Ciphertext Tally
    """
    contests: Dict[CONTEST_ID, CiphertextDecryptionContest] = {}
    scheduler = Scheduler()

    for contest in tally.cast.values():
        selections: Dict[SELECTION_ID, CiphertextDecryptionSelection] = {}
        selection_decryptions: List[
            Optional[CiphertextDecryptionSelection]
        ] = scheduler.schedule(
            compute_decryption_share_for_selection,
            [
                (guardian, selection, context)
                for (_, selection) in contest.tally_selections.items()
            ],
            with_shared_resources=True,
        )

        # verify the decryptions are received and add them to the collection
        for decryption in selection_decryptions:
            if decryption is None:
                log_warning(
                    f"could not compute share for guardian {guardian.object_id} contest {contest.object_id}"
                )
                return None
            selections[decryption.object_id] = decryption

        contests[contest.object_id] = CiphertextDecryptionContest(
            contest.object_id, guardian.object_id, contest.description_hash, selections
        )
    return contests


def compute_compensated_decryption_share_for_cast_contests(
    guardian: Guardian,
    missing_guardian_id: str,
    tally: CiphertextTally,
    context: CiphertextElectionContext,
    decrypt: AuxiliaryDecrypt = rsa_decrypt,
) -> Optional[Dict[CONTEST_ID, CiphertextCompensatedDecryptionContest]]:
    """
    Compute the compensated decryption for all of the cast contests in the Ciphertext Tally
    """
    scheduler = Scheduler()
    contests: Dict[CONTEST_ID, CiphertextCompensatedDecryptionContest] = {}

    for contest in tally.cast.values():
        selections: Dict[SELECTION_ID, CiphertextCompensatedDecryptionSelection] = {}
        selection_decryptions: List[
            Optional[CiphertextCompensatedDecryptionSelection]
        ] = scheduler.schedule(
            compute_compensated_decryption_share_for_selection,
            [
                (guardian, missing_guardian_id, selection, context, decrypt)
                for (_, selection) in contest.tally_selections.items()
            ],
            with_shared_resources=True,
        )

        # verify the decryptions are received and add them to the collection
        for decryption in selection_decryptions:
            if decryption is None:
                log_warning(
                    f"could not compute share for guardian {guardian.object_id} contest {contest.object_id}"
                )
                return None
            selections[decryption.object_id] = decryption

        contests[contest.object_id] = CiphertextCompensatedDecryptionContest(
            contest.object_id,
            guardian.object_id,
            missing_guardian_id,
            contest.description_hash,
            selections,
        )
    return contests


def compute_decryption_share_for_spoiled_ballots(
    guardian: Guardian, tally: CiphertextTally, context: CiphertextElectionContext,
) -> Optional[Dict[BALLOT_ID, BallotDecryptionShare]]:
    """
    Compute the decryption for all spoiled ballots in the Ciphertext Tally
    """
    spoiled_ballots: Dict[BALLOT_ID, BallotDecryptionShare] = {}
    scheduler = Scheduler()

    for spoiled_ballot in tally.spoiled_ballots.values():
        contests: Dict[CONTEST_ID, CiphertextDecryptionContest] = {}
        for contest in spoiled_ballot.contests:
            selections: Dict[SELECTION_ID, CiphertextDecryptionSelection] = {}
            selection_decryptions: List[
                Optional[CiphertextDecryptionSelection]
            ] = scheduler.schedule(
                compute_decryption_share_for_selection,
                [
                    (guardian, selection, context)
                    for selection in contest.ballot_selections
                ],
                with_shared_resources=True,
            )
            # verify the decryptions are received and add them to the collection
            for decryption in selection_decryptions:
                if decryption is None:
                    log_warning(
                        f"could not compute spoiled ballot share for guardian {guardian.object_id} contest {contest.object_id}"
                    )
                    return None
                selections[decryption.object_id] = decryption

            contests[contest.object_id] = CiphertextDecryptionContest(
                contest.object_id,
                guardian.object_id,
                contest.description_hash,
                selections,
            )

        spoiled_ballots[spoiled_ballot.object_id] = BallotDecryptionShare(
            guardian.object_id,
            guardian.share_election_public_key().key,
            spoiled_ballot.object_id,
            contests,
        )
    return spoiled_ballots


def compute_compensated_decryption_share_for_spoiled_ballots(
    guardian: Guardian,
    missing_guardian_id: MISSING_GUARDIAN_ID,
    tally: CiphertextTally,
    context: CiphertextElectionContext,
    decrypt: AuxiliaryDecrypt = rsa_decrypt,
) -> Optional[Dict[BALLOT_ID, CompensatedBallotDecryptionShare]]:
    """
    Compute the decryption for all spoiled ballots in the Ciphertext Tally
    """
    spoiled_ballots: Dict[BALLOT_ID, CompensatedBallotDecryptionShare] = {}
    scheduler = Scheduler()

    for spoiled_ballot in tally.spoiled_ballots.values():
        contests: Dict[CONTEST_ID, CiphertextCompensatedDecryptionContest] = {}
        for contest in spoiled_ballot.contests:
            selections: Dict[
                SELECTION_ID, CiphertextCompensatedDecryptionSelection
            ] = {}
            selection_decryptions: List[
                Optional[CiphertextCompensatedDecryptionSelection]
            ] = scheduler.schedule(
                compute_compensated_decryption_share_for_selection,
                [
                    (guardian, missing_guardian_id, selection, context, decrypt)
                    for selection in contest.ballot_selections
                ],
                with_shared_resources=True,
            )
            # verify the decryptions are received and add them to the collection
            for decryption in selection_decryptions:
                if decryption is None:
                    log_warning(
                        f"could not compute compensated spoiled ballot share for guardian {guardian.object_id} missing: {missing_guardian_id} contest {contest.object_id}"
                    )
                    return None
                selections[decryption.object_id] = decryption

            contests[contest.object_id] = CiphertextCompensatedDecryptionContest(
                contest.object_id,
                guardian.object_id,
                missing_guardian_id,
                contest.description_hash,
                selections,
            )

        spoiled_ballots[spoiled_ballot.object_id] = CompensatedBallotDecryptionShare(
            guardian.object_id,
            missing_guardian_id,
            guardian.share_election_public_key().key,
            spoiled_ballot.object_id,
            contests,
        )
    return spoiled_ballots


def compute_decryption_share_for_selection(
    guardian: Guardian,
    selection: CiphertextSelection,
    context: CiphertextElectionContext,
) -> Optional[CiphertextDecryptionSelection]:
    """
    Compute a partial decryption for a specific selection

    :param guardian: The guardian who will partially decrypt the selection
    :param selection: The specific selection to decrypt
    :context: The public election encryption context
    :return: a `CiphertextDecryptionSelection` or `None` if there is an error
    """

    (decryption, proof) = guardian.partially_decrypt(
        selection.ciphertext, context.crypto_extended_base_hash
    )

    if proof.is_valid(
        selection.ciphertext,
        guardian.share_election_public_key().key,
        decryption,
        context.crypto_extended_base_hash,
    ):
        return CiphertextDecryptionSelection(
            selection.object_id,
            guardian.object_id,
            selection.description_hash,
            decryption,
            proof,
        )
    else:
        log_warning(
            f"compute decryption share proof failed for {guardian.object_id} {selection.object_id} with invalid proof"
        )
        return None


def compute_compensated_decryption_share_for_selection(
    available_guardian: Guardian,
    missing_guardian_id: str,
    selection: CiphertextSelection,
    context: CiphertextElectionContext,
    decrypt: AuxiliaryDecrypt = rsa_decrypt,
) -> Optional[CiphertextCompensatedDecryptionSelection]:
    """
    Compute a compensated decryption share for a specific selection using the 
    avialable guardian's share of the missing guardian's private key polynomial

    :param available_guardian: The available guardian that will partially decrypt the selection
    :param missing_guardian_id: The id of the guardian that is missing
    :param selection: The specific selection to decrypt
    :context: The public election encryption context
    :return: a `CiphertextCompensatedDecryptionSelection` or `None` if there is an error
    """

    compensated = available_guardian.compensate_decrypt(
        missing_guardian_id,
        selection.ciphertext,
        context.crypto_extended_base_hash,
        decrypt=decrypt,
    )

    if compensated is None:
        log_warning(
            f"compute compensated decryption share failed for {available_guardian.object_id} missing: {missing_guardian_id} {selection.object_id}"
        )
        return None

    (decryption, proof) = compensated

    recovery_public_key = available_guardian.recovery_public_key_for(
        missing_guardian_id
    )

    if recovery_public_key is None:
        log_warning(
            f"compute compensated decryption share failed for {available_guardian.object_id} missing recovery key: {missing_guardian_id} {selection.object_id}"
        )
        return None

    if proof.is_valid(
        selection.ciphertext,
        recovery_public_key,
        decryption,
        context.crypto_extended_base_hash,
    ):
        share = CiphertextCompensatedDecryptionSelection(
            selection.object_id,
            available_guardian.object_id,
            missing_guardian_id,
            selection.description_hash,
            decryption,
            recovery_public_key,
            proof,
        )
        return share
    else:
        log_warning(
            f"compute compensated decryption share proof failed for {available_guardian.object_id} missing: {missing_guardian_id} {selection.object_id}"
        )
        return None


def reconstruct_missing_tally_decryption_shares(
    ciphertext_tally: CiphertextTally,
    missing_guardians: DataStore[MISSING_GUARDIAN_ID, ElectionPublicKey],
    compensated_shares: Dict[
        MISSING_GUARDIAN_ID,
        Dict[AVAILABLE_GUARDIAN_ID, CompensatedTallyDecryptionShare],
    ],
    lagrange_coefficients: Dict[
        MISSING_GUARDIAN_ID, Dict[AVAILABLE_GUARDIAN_ID, ElementModQ]
    ],
) -> Optional[Dict[MISSING_GUARDIAN_ID, TallyDecryptionShare]]:
    """
    Use all available guardians to reconstruct the missing shares for all missing guardians
    """

    reconstructed_shares: Dict[MISSING_GUARDIAN_ID, TallyDecryptionShare] = {}
    for missing_guardian_id, shares in compensated_shares.items():

        # Make sure there is a public key
        public_key = missing_guardians.get(missing_guardian_id)
        if public_key is None:
            log_warning(
                f"Could not reconstruct tally for {missing_guardian_id} with no public key"
            )
            return None

        # make sure there are computed lagrange coefficients:
        lagrange_coefficients_for_missing: Dict[
            AVAILABLE_GUARDIAN_ID, ElementModQ
        ] = lagrange_coefficients.get(missing_guardian_id, {})
        if not any(lagrange_coefficients):
            log_warning(
                f"Could not reconstruct tally for {missing_guardian_id} with no lagrange coefficients"
            )
            return None

        # iterate through the tallies and accumulate
        # all of the shares for this guardian
        contests = reconstruct_decryption_contests(
            missing_guardian_id,
            ciphertext_tally.cast,
            shares,
            lagrange_coefficients_for_missing,
        )

        # iterate through the spoiled ballots and accumulate
        # all of the shares for this guardian
        spoiled_ballots = reconstruct_decryption_ballots(
            missing_guardian_id,
            public_key,
            ciphertext_tally.spoiled_ballots,
            shares,
            lagrange_coefficients_for_missing,
        )

        reconstructed_shares[missing_guardian_id] = TallyDecryptionShare(
            missing_guardian_id, public_key.key, contests, spoiled_ballots
        )

    return reconstructed_shares


def reconstruct_decryption_contests(
    missing_guardian_id: MISSING_GUARDIAN_ID,
    cast_tally: Dict[CONTEST_ID, CiphertextTallyContest],
    shares: Dict[AVAILABLE_GUARDIAN_ID, CompensatedTallyDecryptionShare],
    lagrange_coefficients: Dict[AVAILABLE_GUARDIAN_ID, ElementModQ],
) -> Dict[CONTEST_ID, CiphertextDecryptionContest]:
    """
    Recontruct the missing Decryption Share for a missing guardian 
    from the collection of compensated decryption shares

    :param missing_guardian_id: The guardian id for the missing guardian
    :param cast_tally: The collection of `CiphertextTallyContest` that is cast
    :shares: the collection of `CompensatedTallyDecryptionShare` for the missing guardian
    :lagrange_coefficients: the lagrange coefficients corresponding to the available guardians that provided shares
    """
    # iterate through the tallies and accumulate all of the shares for this guardian
    contests: Dict[CONTEST_ID, CiphertextDecryptionContest] = {}
    for contest_id, tally_contest in cast_tally.items():

        selections: Dict[SELECTION_ID, CiphertextDecryptionSelection] = {}
        for (selection_id, tally_selection,) in tally_contest.tally_selections.items():

            # collect all of the shares generated for each selection
            compensated_selection_shares: Dict[
                AVAILABLE_GUARDIAN_ID, CiphertextCompensatedDecryptionSelection
            ] = {
                available_guardian_id: compensated_selection
                for available_guardian_id, compensated_share in shares.items()
                for compensated_contest_id, compensated_contest in compensated_share.contests.items()
                for compensated_selection_id, compensated_selection in compensated_contest.selections.items()
                if compensated_selection_id == selection_id
            }

            share_pow_p = []
            for available_guardian_id, share in compensated_selection_shares.items():
                share_pow_p.append(
                    pow_p(share.share, lagrange_coefficients[available_guardian_id])
                )

            reconstructed_share = mult_p(*share_pow_p)

            selections[selection_id] = CiphertextDecryptionSelection(
                selection_id,
                missing_guardian_id,
                tally_selection.description_hash,
                reconstructed_share,
                compensated_selection_shares,
            )
        contests[contest_id] = CiphertextDecryptionContest(
            contest_id, missing_guardian_id, tally_contest.description_hash, selections,
        )

    return contests


def reconstruct_decryption_ballots(
    missing_guardian_id: MISSING_GUARDIAN_ID,
    public_key: ElectionPublicKey,
    spoiled_ballots: Dict[BALLOT_ID, CiphertextAcceptedBallot],
    shares: Dict[AVAILABLE_GUARDIAN_ID, CompensatedTallyDecryptionShare],
    lagrange_coefficients: Dict[AVAILABLE_GUARDIAN_ID, ElementModQ],
) -> Dict[BALLOT_ID, BallotDecryptionShare]:
    """
    Recontruct the missing Decryption shares for a missing guardian from the collection of compensated decryption shares

    :param missing_guardian_id: The guardian id for the missing guardian
    :param public_key: the public key for the missing guardian
    :param spoiled_ballots: The collection of `CiphertextAcceptedBallot` that is spoiled
    :shares: the collection of `CompensatedTallyDecryptionShare` for the missing guardian
    :lagrange_coefficients: the lagrange coefficients corresponding to the available guardians that provided shares
    """
    spoiled_ballot_shares: Dict[BALLOT_ID, BallotDecryptionShare] = {}
    for ballot_id, spoiled_ballot in spoiled_ballots.items():
        # iterate through the tallies and accumulate all of the shares for this guardian
        contests: Dict[CONTEST_ID, CiphertextDecryptionContest] = {}
        for contest in spoiled_ballot.contests:

            selections: Dict[SELECTION_ID, CiphertextDecryptionSelection] = {}
            for selection in contest.ballot_selections:

                # collect all of the shares generated for each selection
                compensated_selection_shares: Dict[
                    AVAILABLE_GUARDIAN_ID, CiphertextCompensatedDecryptionSelection
                ] = {
                    available_guardian_id: compensated_selection
                    for available_guardian_id, compensated_share in shares.items()
                    for compensated_ballot_id, compensated_ballot in compensated_share.spoiled_ballots.items()
                    for compensated_contest_id, compensated_contest in compensated_ballot.contests.items()
                    for compensated_selection_id, compensated_selection in compensated_contest.selections.items()
                    if compensated_selection_id == selection.object_id
                }

                # compute the reconstructed share
                reconstructed_share = mult_p(
                    *[
                        pow_p(share.share, lagrange_coefficients[available_guardian_id])
                        for available_guardian_id, share in compensated_selection_shares.items()
                    ]
                )
                selections[selection.object_id] = CiphertextDecryptionSelection(
                    selection.object_id,
                    missing_guardian_id,
                    selection.description_hash,
                    reconstructed_share,
                    compensated_selection_shares,
                )
            contests[contest.object_id] = CiphertextDecryptionContest(
                contest.object_id,
                missing_guardian_id,
                contest.description_hash,
                selections,
            )
        spoiled_ballot_shares[spoiled_ballot.object_id] = BallotDecryptionShare(
            missing_guardian_id, public_key.key, spoiled_ballot.object_id, contests,
        )

    return spoiled_ballot_shares<|MERGE_RESOLUTION|>--- conflicted
+++ resolved
@@ -1,10 +1,4 @@
-<<<<<<< HEAD
 from typing import Dict, List, Optional, Union
-=======
-from multiprocessing import cpu_count
-from multiprocessing.dummy import Pool
-from typing import Dict, Optional
->>>>>>> afea8ff2
 
 from .auxiliary import AuxiliaryDecrypt
 from .ballot import CiphertextAcceptedBallot, CiphertextSelection
